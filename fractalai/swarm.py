--- conflicted
+++ resolved
@@ -354,34 +354,6 @@
             self._game_status = "Playing..."
         return stop_hard or stop_score or stop_terminal
 
-<<<<<<< HEAD
-=======
-    def step_walkers(self):
-        """Sample an action for each walker, and act on the environment. This is how the Swarm
-        evolves.
-        :return: None.
-        """
-        # Only step an state if it has not cloned and is not frozen
-
-        actions = self._model.predict_batch(self.observations[self._will_step])
-        states = self.states[self._will_step]
-        new_state, observs, rewards, ends, infos = self._env.step_batch(actions, states=states)
-
-        # Save data and update sample count
-        self.states[self._will_step] = new_state
-        self.observations[self._will_step] = np.array(observs).astype(np.float32)
-        self.rewards[self._will_step] = self.rewards[self._will_step] + np.array(rewards)
-        self._not_frozen = (self.rewards < self.reward_limit)
-        self._end_cond[self._will_step] = ends
-        self._end_cond = np.logical_and(self._end_cond, self._not_frozen)
-        self.infos[self._will_step] = infos.astype(np.float32)
-        self.actions[self._will_step] = actions.astype(np.float32)
-        self.times[self._will_step] = self.times[self._will_step].astype(np.int32) + 1
-        steps_done = self._will_step.sum().astype(np.int32)
-        self.walkers_id[self._will_step] = self._n_samples_done + np.arange(steps_done).astype(int)
-        self._n_samples_done += steps_done
-
->>>>>>> 6f88b9a0
     def run_swarm(self, state: np.ndarray=None, obs: np.ndarray=None, print_swarm: bool=False):
         """
         Iterate the swarm by either evolving or cloning each walker until a certain condition
